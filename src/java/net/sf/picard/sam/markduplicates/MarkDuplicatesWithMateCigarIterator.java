--- conflicted
+++ resolved
@@ -31,13 +31,10 @@
 import net.sf.picard.util.PeekableIterator;
 import net.sf.samtools.*;
 import net.sf.samtools.util.CloseableIterator;
-<<<<<<< HEAD
-import net.sf.samtools.util.RuntimeEOFException;
-import net.sf.samtools.util.SortingCollection;
-=======
+import net.sf.samtools.util.DiskBackedQueue;
 import sun.reflect.generics.reflectiveObjects.NotImplementedException;
->>>>>>> e3c6480c
-
+
+import java.io.File;
 import java.util.*;
 
 /**
@@ -56,6 +53,7 @@
 
     private SAMFileHeader header = null;
     private PeekableIterator<SAMRecord> backingIterator = null;
+    private final List<File> tmpDirs;
 
     private boolean removeDuplicates = false;
     private boolean skipPairsWithNoMateCigar = true;
@@ -72,15 +70,9 @@
     private boolean foundUnmappedEOFReads = false;
     private int referenceIndex = 0;
 
-<<<<<<< HEAD
-    private final PriorityQueue<ReadEndsMC> toMarkQueue = new PriorityQueue<ReadEndsMC>(100, new ReadEndsMCComparator()); // sorted by 5' start unclipped position
-    private final ArrayDeque<SAMRecord> alignmentStartSortedBuffer;
-    private final Map<String, Boolean> isDuplicateMarkedMap = new HashMap<String, Boolean>();
-=======
+    private final DiskBackedQueue<SAMRecord> alignmentStartSortedBuffer;
+    private final Set<String> isDuplicateMarkedSet = new HashSet<String>();
     private final MarkQueue toMarkQueue = new MarkQueue();
-
-    private final ArrayDeque<DuplicateMarkedSAMRecord> alignmentStartSortedBuffer = new ArrayDeque<DuplicateMarkedSAMRecord>();
->>>>>>> e3c6480c
 
     private SAMRecord nextRecord = null;
     private OpticalDuplicateFinder opticalDuplicateFinder = null;
@@ -111,15 +103,16 @@
                                                final boolean removeDuplicates,
                                                final ScoringStrategy scoringStrategy,
                                                final boolean skipPairsWithNoMateCigar,
-                                               final int maxRecordsInRam) throws PicardException {
+                                               final int maxRecordsInRam,
+                                               final List<File> tmpDirs) throws PicardException {
         if (header.getSortOrder() != SAMFileHeader.SortOrder.coordinate) {
             throw new PicardException(this.getClass().getName() + " expects the input to be in coordinate sort order.");
         }
 
         this.header = header;
         this.backingIterator = new PeekableIterator<SAMRecord>(iterator);
-        this.alignmentStartSortedBuffer = new ArrayDeque<SAMRecord>();
-//                SortingCollection.newInstance(SAMRecord.class, new BAMRecordCodec(header), new SAMRecordQueryNameComparator(), maxRecordsInRam);
+        this.tmpDirs = tmpDirs;
+        this.alignmentStartSortedBuffer = DiskBackedQueue.newInstance(new BAMRecordCodec(header), maxRecordsInRam, tmpDirs);
 
         this.removeDuplicates = removeDuplicates;
         this.skipPairsWithNoMateCigar = skipPairsWithNoMateCigar;
@@ -142,6 +135,9 @@
         // get the first record
         this.nextRecord = this.markDuplicatesAndGetTheNextAvailable(); // get one directly, or null
     }
+
+    public String getRecordKey(final SAMRecord record) {return (record.getReadPairedFlag()) ? (record.getReadName() + record.getFirstOfPairFlag() + record.getNotPrimaryAlignmentFlag()) : record.getReadName();}
+//    private String getRecordKey(final SAMRecord record) {return record.getReadName() +  (record.getReadPairedFlag() ? record.getFirstOfPairFlag(): 0);}
 
     public void logMemoryStats(final Log log) {
         System.gc();
@@ -187,7 +183,7 @@
     public boolean hasNext() {
 
         // fast fail
-        if (!this.backingIterator.hasNext() && this.alignmentStartSortedBuffer.isEmpty() && null == this.nextRecord) return false;
+        if (!this.backingIterator.hasNext() && !this.alignmentStartSortedBuffer.hasNext() && null == this.nextRecord) return false;
 
         // return if we have tmpReadEnds record
         return (null != this.nextRecord);
@@ -238,7 +234,7 @@
 
             // Check if there are any more to mark
             if (this.toMarkQueue.isEmpty()) {
-                if (this.alignmentStartSortedBuffer.isEmpty()) return null; // no need to flush; no records in either queue or buffer
+                if (!this.alignmentStartSortedBuffer.hasNext()) return null; // no need to flush; no records in either queue or buffer
             }
             else {
                 // force marking duplicates on the remaining records
@@ -286,7 +282,7 @@
                 if (this.skipPairsWithNoMateCigar) { // pseudo-silently ignores them
                     // NB: need to add/set-flag as chunking/flushing of the toMarkQueue may need to occur
                     this.add(record); // now wrapped record will be stored in alignmentStartSortedBuffer for return
-                    this.setHasBeenMarkedFlag(getReadKey(record), true); // indicate the present wrapped record is available for return
+                    this.isDuplicateMarkedSet.add(getRecordKey(record)); // indicate the present wrapped record is available for return
                     this.numRecordsWithNoMateCigar++;
                     this.backingIterator.next(); // remove it, since we called this.backingIterator.peek()
                     continue;
@@ -312,7 +308,9 @@
                         }
 
                         // We should have no more in the queue
-                        if (!this.alignmentStartSortedBuffer.isEmpty()) {
+                        if (this.alignmentStartSortedBuffer.hasNext()) {
+                            System.out.println("ASSB size: " + this.alignmentStartSortedBuffer.size());
+                            System.out.println("First record: " + this.alignmentStartSortedBuffer.peek().getSAMString());
                             throw new PicardException("Encountered unmapped reads at the end of the file, but the alignment start buffer was not empty.");
                         }
                         return unmappedRecord;
@@ -338,18 +336,9 @@
                 // we will check for unmapped reads later so as not to add them to mark queue
             }
             else {
-<<<<<<< HEAD
-                if (-1 == this.toMarkQueueMinimumDistance) {
-                    // use the first read's length + 1
-                    this.toMarkQueueMinimumDistance = Math.max(record.getReadBases().length + 1, 100);
-
-                    // use twice the first read's length
-//                    this.toMarkQueueMinimumDistance = Math.max(2*record.getReadBases().length, 100);
-=======
                 if (-1 == this.toMarkQueue.getToMarkQueueMinimumDistance()) {
                     // use twice the first read's length
                     this.toMarkQueue.setToMarkQueueMinimumDistance(Math.max(2*record.getReadBases().length, 100));
->>>>>>> e3c6480c
                 }
 
                 // build a read end for use in the to-mark queue
@@ -388,7 +377,7 @@
                     chunkAndMarkTheDuplicates();
                     performedChunkAndMarkTheDuplicates = true; // indicates we can perhaps find a record if we flush
                     // greedily exit this look if we could flush!
-                    if (this.alignmentStartSortedBuffer.peekFirst().duplicateMarked) break;
+                    if (this.isDuplicateMarkedSet.contains(getRecordKey(this.alignmentStartSortedBuffer.peek()))) break;
                 }
             }
 
@@ -398,7 +387,7 @@
             this.add(record);
 
             if (record.isSecondaryOrSupplementary() || record.getReadUnmappedFlag()) { // do not consider these
-                  this.setHasBeenMarkedFlag(getReadKey(record), true); // indicate the present wrapped record is available for return
+                  this.isDuplicateMarkedSet.add(getRecordKey(record)); // indicate the present wrapped record is available for return
             }
             else {
                 // update metrics
@@ -427,15 +416,6 @@
         return this.markDuplicatesAndGetTheNextAvailable();
     }
 
-    private String getReadKey(final SAMRecord record) {return record.getReadName() +  (record.getReadPairedFlag() ? record.getFirstOfPairFlag(): 0);}
-
-    private void setHasBeenMarkedFlag(final String readName, final boolean wasDuplicateMarked) {
-        final Boolean flag = this.isDuplicateMarkedMap.get(readName);
-        if (flag == null) {
-            throw new RuntimeException("Error: Attempting to set duplicate marking flag for un-tracked readName " + readName);
-        }
-        this.isDuplicateMarkedMap.put(readName, wasDuplicateMarked);
-    }
 
     @Override
     public void remove() {
@@ -470,12 +450,12 @@
      * coordinate sort order in a stable fashion.
      */
     private SAMRecord flush() {
-        while (!this.alignmentStartSortedBuffer.isEmpty()) {
-            final SAMRecord record = this.alignmentStartSortedBuffer.getFirst(); // get the first in the buffer
+        while (this.alignmentStartSortedBuffer.hasNext()) {
+            final SAMRecord record = this.alignmentStartSortedBuffer.peek(); // get the first in the buffer
             // check if we can proceed
-            if (this.isDuplicateMarkedMap.get(getReadKey(record))) {
-                this.alignmentStartSortedBuffer.removeFirst(); // remove the record, since we called "get"
-                this.isDuplicateMarkedMap.remove(getReadKey(record)); // remove the key from the marking tracker
+            if (this.isDuplicateMarkedSet.contains(getRecordKey(record))) {
+                this.alignmentStartSortedBuffer.remove(); // remove the record, since we called "peek"
+                this.isDuplicateMarkedSet.remove(getRecordKey(record)); // remove the key from the marking tracker
                 // remove or just mark?
                 if (!this.removeDuplicates || !record.getDuplicateReadFlag()) {
                     // we do not want to remove or it is not marked as a duplicate
@@ -510,8 +490,7 @@
 
         // add the wrapped record to the list
         this.alignmentStartSortedBuffer.add(record);
-        this.isDuplicateMarkedMap.put(getReadKey(record), false);
-    }
+}
 
     /**
      * Chunk the records and mark the duplicates.
@@ -520,25 +499,13 @@
     {
         if (this.toMarkQueue.isEmpty()) return;
 
-        if (!toMarkQueue.isEmpty() && this.alignmentStartSortedBuffer.isEmpty()) {
+        if (!toMarkQueue.isEmpty() && !this.alignmentStartSortedBuffer.hasNext()) {
             throw new PicardException("0 < toMarkQueue && !alignmentStartSortedBuffer.iterator().hasNext()");
         }
 
         final ReadEndsMC next = this.toMarkQueue.poll(); // get the first one!
-
-<<<<<<< HEAD
-            if (chunk.isEmpty() || areComparableForDuplicates(chunk.get(0), toMarkQueue.peek(), false, false)) {
-                next = toMarkQueue.poll();
-            }
-            else {
-                break;
-            }
-            chunk.add(next);
-            this.setHasBeenMarkedFlag(getReadKey(next.getRecord()), true); // track that this record has been through duplicate marking
-=======
         // it is not marked as a duplicate :)
-        next.setHasBeenMarkedFlag();
->>>>>>> e3c6480c
+        this.isDuplicateMarkedSet.add(getRecordKey(next.getRecord())); // track that this record has been through duplicate marking
 
         // track optical duplicates
         if (next.isPaired() && 0 == next.hasUnmapped) {
@@ -674,13 +641,8 @@
             }
         }
 
-<<<<<<< HEAD
-        // track that underlying SAMRecord has been through duplicate marking
+        // Track that underlying SAMRecord has been through duplicate marking
 //        public void setHasBeenMarkedFlag() { super.setHasBeenMarkedFlag(record.getReadName(), true);}
-=======
-        // Track that underlying SAMRecord has been through duplicate marking
-        public void setHasBeenMarkedFlag() { this.wrappedRecord.setHasBeenMarkedFlag(true);}
->>>>>>> e3c6480c
         public SAMRecord getRecord() { return this.record; }
         public SAMRecord setRecord(final SAMRecord record) { return this.record = record; }
         public String getRecordReadName() { return this.record.getReadName(); }
@@ -825,10 +787,9 @@
             if (current.isPaired()) {
                 // NB: only care about read1Sequence, read1Coordinate, and orientation in the set
                 if (null == this.tmpReadEnds) { // initialize
-                    this.tmpReadEnds = new ReadEndsMC(header, new DuplicateMarkedSAMRecord(current.getRecord()));
+                    this.tmpReadEnds = new ReadEndsMC(header, current.getRecord());
                     this.tmpReadEnds.read2Sequence = this.tmpReadEnds.read2Coordinate = -1;
                     this.tmpReadEnds.record = null;
-                    this.tmpReadEnds.wrappedRecord = null;
                 }
                 else {
                     this.tmpReadEnds.read1Sequence = current.read1Sequence;
@@ -846,7 +807,7 @@
 
                         // mark as duplicate and set that it has been through duplicate marking
                         duplicate.getRecord().setDuplicateReadFlag(true);
-                        duplicate.setHasBeenMarkedFlag();
+                        isDuplicateMarkedSet.add(getRecordKey(duplicate.getRecord())); // track that this record has been through duplicate marking
 
                         // remove from the set
                         this.set.remove(this.tmpReadEnds);
@@ -866,7 +827,7 @@
             }
 
             // this read end is now ok to be outputted
-            current.setHasBeenMarkedFlag();
+            isDuplicateMarkedSet.add(getRecordKey(current.getRecord())); // track that this record has been through duplicate marking
 
             return current;
         }
@@ -899,7 +860,7 @@
                     // current is a now duplicate :/
                     current.getRecord().setDuplicateReadFlag(true);
                     duplicate = current;
-                    current.setHasBeenMarkedFlag();
+                    isDuplicateMarkedSet.add(getRecordKey(current.getRecord())); // track that this record has been through duplicate marking
                 }
                 else { // keep current
                     if (current.isPaired() && 0 == current.hasUnmapped) {
@@ -912,7 +873,7 @@
                         other.getRecord().setDuplicateReadFlag(true);
                         duplicate = other;
                     }
-                    other.setHasBeenMarkedFlag();
+                    isDuplicateMarkedSet.add(getRecordKey(other.getRecord())); // track that this record has been through duplicate marking
                 }
             }
             else { // not in the set
@@ -949,4 +910,123 @@
             }
         }
     }
+
+    private class DuplicateMarkingBuffer implements Iterator<SAMRecord> {
+        private int maxRecordsInMemory;
+        private int availableRecordsInMemory;
+        private int blockSize;
+        private int queueHeadRecordIndex;
+        private int queueTailRecordIndex;
+        private Deque<BufferBlock> blocks;
+
+        public DuplicateMarkingBuffer(final int maxRecordsInMemory, final int blockSize) {
+            this.maxRecordsInMemory = maxRecordsInMemory;
+            this.availableRecordsInMemory = maxRecordsInMemory;
+            this.queueHeadRecordIndex = 0;
+            this.queueTailRecordIndex = 0;
+            this.blockSize = blockSize;
+            this.blocks = new ArrayDeque<BufferBlock>();
+        }
+
+        public void add(final SAMRecord record, final int recordIndex) {
+            // If necessary, create a new block, using as much ram as available up to its total size
+            if (this.blocks.size() == 0 || !this.blocks.getLast().isAvailableForWriting()) {
+                // once ram is given to a block, we can't give it to another block (until some is recovered from the head of the queue)
+                final int blockRam = Math.min(blockSize, availableRecordsInMemory);
+                this.availableRecordsInMemory = this.availableRecordsInMemory - blockRam;
+                final BufferBlock block = new BufferBlock(this.blockSize, blockRam, tmpDirs);
+                this.blocks.add(block);
+            }
+            this.blocks.getLast().add(record, recordIndex);
+        }
+
+        @Override
+        public boolean hasNext() { return (blocks.size() != 0); }     // NB: (&& blocks.peekFirst().hasNext()) ??
+
+        public boolean canEmit() { return (this.blocks.size() !=0 && this.blocks.getFirst().canEmit()); }
+
+        @Override
+        public SAMRecord next() {
+            //TODO reclaim ram if possible
+
+            if (this.blocks.size() == 0)
+                throw new NoSuchElementException("Attempting to remove an element from an empty DuplicateMarkingBuffer");
+            final BufferBlock head = this.blocks.peekFirst();
+            if (!head.hasNext())
+                throw new PicardException("DuplicateMarkingBuffer attempted to remove a record from an empty block.");
+            if (!head.canEmit())
+                throw new PicardException("Attempting to get a record from the DuplicateMarkingBuffer that has not been through " +
+                                          "duplicate marking. canEmit() must return true in order to call next()");
+            final SAMRecord record = head.next();
+            if (!head.hasNext())
+                blocks.poll(); // remove the block as it is now empty
+            return record;
+        }
+
+        @Override
+        public void remove() { this.next(); }
+
+        /**
+         * Return the total number of elements in the queue, both in memory and on disk
+         */
+        public int size() { return this.queueTailRecordIndex - this.queueHeadRecordIndex; }
+
+        public void setDuplicateMarkingFlags(final int recordIndex) {
+            // TODO
+        }
+
+        private class BufferBlock implements Iterator<SAMRecord> {
+            private DiskBackedQueue diskBackedQueue;
+            private boolean isAvailableForWriting;
+            private int maxBlockSize;
+            private int startIndex;
+            private int endIndex;
+            private byte[] wasCheckedIndexes;
+            private byte[] isDuplicateIndexes;
+            private int maxBlockRecordsInMemory;
+
+            public BufferBlock(final int maxBlockSize, final int maxBlockRecordsInMemory, final List<File> tmpDirs) {
+                this.diskBackedQueue = DiskBackedQueue.newInstance(new BAMRecordCodec(header), maxBlockRecordsInMemory, tmpDirs);
+                this.maxBlockSize = maxBlockSize;
+                this.maxBlockRecordsInMemory = maxBlockRecordsInMemory;
+                this.isAvailableForWriting = false;
+                this.startIndex = -1;
+                this.endIndex = -1;
+            }
+
+            public boolean isAvailableForWriting() { return isAvailableForWriting; }
+
+            public void add(final SAMRecord record, final int recordIndex) {
+                // TODO
+            }
+
+            @Override
+            public boolean hasNext() {
+                // TODO
+                return false;
+            }
+
+            @Override
+            public SAMRecord next() {
+                // TODO
+                return null;
+            }
+
+            @Override
+            public void remove() { this.next(); }
+
+            /**
+             * Return the total number of elements in the queue, both in memory and on disk
+             */
+            public int size() { return this.endIndex - this.startIndex + 1; }
+
+            public void setDuplicateMarkingFlags(final int recordIndex) {
+                // TODO
+            }
+
+            public boolean canEmit() {
+                // TODO
+                return false; }
+        }
+    }
 }